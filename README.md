--- conflicted
+++ resolved
@@ -13,22 +13,11 @@
 
 ## What It Doesn't Do
 
-<<<<<<< HEAD
 ❌ Multiple characters  
 ❌ Rich text editing  
 ❌ Themes or customization  
 ❌ Export/import  
-❌ Advanced features  
-=======
-### 📝 **Character Management**
-- **Character Summary**: Quick overview on main page with basic info
-- **Radically Simple Character Page**: Dead simple character tracking
-  - Basic information: Name, Race, Class
-  - Backstory: Free-form character background
-  - Notes: Any additional character information
-- Automatically saves as you type
-- **Pure Simplicity**: No complex forms, just the essentials for storytelling
->>>>>>> df858133
+❌ Advanced features
 
 ## Quick Start
 
@@ -43,7 +32,6 @@
 1. **[Architecture Decisions](docs/adr/)** - PERMANENT boundaries (NON-NEGOTIABLE)
 2. **[Style Guide](STYLE_GUIDE.md)** - Coding rules and forbidden patterns
 
-<<<<<<< HEAD
 **Core Rules (violations = failure):**
 - **Tests are mandatory** - All features must have tests
 - **Keep it simple** - No feature bloat (see ADR-0007)
@@ -51,70 +39,6 @@
 - **Vanilla JS/CSS only** - No frameworks (see ADR-0001)
 - **localStorage only** - No databases/APIs (see ADR-0004)
 - **Surge.sh deployment** - No complex hosting (see ADR-0008)
-=======
-1. **Open `index.html`** in any modern web browser
-2. **Create your character** by clicking "View Details" and entering name, race, class, and backstory
-3. **View character summary** on the main page for quick reference during play
-4. **Add journal entries** by typing a title and description
-5. **Add images** by pasting image URLs (optional)
-6. **Your data persists** automatically in your browser
-
-### Navigation
-- **Main Page (`index.html`)**: Character summary and journal entries
-- **Character Page (`character.html`)**: Detailed character creation and editing
-
-## Code Architecture 🏗️
-
-This project follows a **functional programming approach** with **component-based CSS architecture**:
-
-### JavaScript Style
-- **Pure Functions**: All functions avoid side effects where possible
-- **Functional Programming**: Uses `map`, `filter`, `reduce` over loops
-- **Immutable Patterns**: Creates new objects instead of mutating existing ones
-- **Error Handling**: Graceful error handling with `safeParseJSON` pattern
-- **Debounced Auto-save**: Efficient data persistence
-
-### CSS Architecture
-- **BEM Methodology**: Block__Element--Modifier naming convention
-- **Component-Based**: Modular CSS in `/css/components/`
-- **CSS Custom Properties**: Consistent theming with CSS variables
-- **Mobile-First**: Responsive design from mobile up
-- **Shared Components**: Reusable navigation, forms, and UI elements
-
-### File Organization
-```
-css/
-├── components/
-│   ├── navigation.css       # Shared navigation component
-│   ├── character-summary.css # Character summary component
-│   └── character-form.css    # Character form component
-└── main.css                 # Base styles and utilities
-
-js/
-├── app.js                   # Main application logic
-└── character.js             # Character page functionality
-
-test/
-├── app.test.js              # Main app tests
-├── character.test.js        # Character functionality tests
-├── components.test.js       # CSS component tests
-└── integration.test.js      # End-to-end tests
-```
-
-### Testing 🧪
-- **38 passing tests** focused on behavior and functionality
-- **Unit Tests**: Pure function testing with isolated components
-- **Integration Tests**: End-to-end user workflow validation
-- **Behavioral Testing**: Function outputs, error handling, user interactions
-- **Edge Case Coverage**: Empty states, invalid input, error conditions
-
-**Testing Philosophy**: Focus on behavior over implementation details
-- ✅ Test what functions do, not how they're structured
-- ✅ Test user workflows and data flow
-- ❌ Don't test CSS classes, object properties, or code style
-
-Run tests with: `npm test`
->>>>>>> df858133
 
 ### Run Tests
 ```bash
@@ -129,10 +53,16 @@
 
 ## File Structure
 ```
-index.html          # Complete app
-css/main.css        # Styles
-js/app.js          # Logic (~150 lines)
-test/              # Test suite
+index.html          # Main app
+character.html      # Character page
+css/
+├── main.css        # Base styles
+└── components/     # Modular CSS
+js/
+├── app.js          # Main logic
+└── character.js    # Character logic
+test/               # Test suite
+docs/adr/          # Architecture decisions
 ```
 
 ## Browser Support
