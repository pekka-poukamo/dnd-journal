--- conflicted
+++ resolved
@@ -1,7 +1,12 @@
-<<<<<<< HEAD
 # D&D Journal - Simple POC
 
 A minimal D&D journal application for documenting adventures. Built with vanilla JavaScript and CSS as a proof of concept.
+
+[![Deploy to Surge.sh](https://github.com/pekka-poukamo/dnd-journal/actions/workflows/deploy-surge.yml/badge.svg)](https://github.com/pekka-poukamo/dnd-journal/actions/workflows/deploy-surge.yml)
+
+## 🚀 Live App
+
+**🎲 [Open D&D Journal App](https://dnd-journal.surge.sh) 🎲**
 
 ## Features ✨
 
@@ -65,41 +70,6 @@
 └── README.md       # This file
 ```
 
-## Browser Compatibility 🌐
-
-- Chrome 50+
-- Firefox 50+
-- Safari 10+
-- Edge 79+
-
-## Getting Started 🎯
-
-1. Download or clone this repository
-2. Open `index.html` in your web browser
-3. Start creating your D&D character and entries!
-
-## Data Storage 💿
-
-All data is stored locally in your browser using localStorage. Your data will persist between sessions but is tied to the specific browser and device. 
-
-**Note**: Clearing browser data will remove your journal entries.
-
----
-
-**Perfect for**: Quick D&D session notes, character tracking, and simple adventure logging without any complexity.
-
-Built as a minimal POC following functional programming principles with vanilla web technologies.
-=======
-# D&D Journal
-
-A lightweight, static D&D journal app focused on core functionality: note-taking, character tracking, and AI-powered roleplay prompts. Built with vanilla JavaScript and CSS for maximum simplicity and minimal cost.
-
-[![Deploy to Surge.sh](https://github.com/pekka-poukamo/dnd-journal/actions/workflows/deploy-surge.yml/badge.svg)](https://github.com/pekka-poukamo/dnd-journal/actions/workflows/deploy-surge.yml)
-
-## 🚀 Live App
-
-**🎲 [Open D&D Journal App](https://dnd-journal.surge.sh) 🎲**
-
 ## 📦 Automatic Deployment
 
 This app automatically deploys to Surge.sh whenever you push to the `main` branch (if configured):
@@ -125,14 +95,6 @@
 
 📖 **See [DEPLOYMENT_GUIDE.md](DEPLOYMENT_GUIDE.md) for detailed instructions.**
 
-## 🎯 Features
-
-- **Journal Entries**: Simple text-based entries with categories and tagging
-- **Character Management**: Basic character profiles and backstory tracking  
-- **AI Roleplay Assistant**: Context-aware prompts using OpenAI API
-- **Local Storage**: All data stored locally with export/import backup
-- **Mobile-Friendly**: Responsive design for all devices
-
 ## 🛠 Local Development
 
 ```bash
@@ -145,6 +107,25 @@
 # Opens http://localhost:3000
 ```
 
+## Browser Compatibility 🌐
+
+- Chrome 50+
+- Firefox 50+
+- Safari 10+
+- Edge 79+
+
+## Getting Started 🎯
+
+1. Download or clone this repository
+2. Open `index.html` in your web browser
+3. Start creating your D&D character and entries!
+
+## Data Storage 💿
+
+All data is stored locally in your browser using localStorage. Your data will persist between sessions but is tied to the specific browser and device. 
+
+**Note**: Clearing browser data will remove your journal entries.
+
 ## 📁 Architecture
 
 See [SIMPLE_ARCHITECTURE.md](SIMPLE_ARCHITECTURE.md) for detailed technical documentation.
@@ -152,4 +133,9 @@
 ## 📋 License
 
 MIT License - see the full architecture document for more details.
->>>>>>> b838e459
+
+---
+
+**Perfect for**: Quick D&D session notes, character tracking, and simple adventure logging without any complexity.
+
+Built as a minimal POC following functional programming principles with vanilla web technologies.