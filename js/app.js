// D&D Journal - Direct Yjs Integration

import { 
  generateId, 
  formatDate, 
  sortEntriesByDate, 
  isValidEntry 
} from './utils.js';

import { generateIntrospectionPrompt, isAIEnabled } from './ai.js';
import { runAutoSummarization, summarize, getSummary } from './summarization.js';
import { 
  createSystem, 
  getSyncStatus,
  onUpdate,
  getSystem,
  clearSystem,
  Y 
} from './yjs.js';

// Simple state for UI rendering (read-only mirror of Yjs)
let state = { character: {}, entries: [] };

// Yjs system instance (created by pure function)
let yjsSystem = null;

// Simple markdown parser for basic formatting
export const parseMarkdown = (text) => {
  if (!text) return '';
  
  return text
    .replace(/\*\*(.*?)\*\*/g, '<strong>$1</strong>') // Bold
    .replace(/\*(.*?)\*/g, '<em>$1</em>') // Italic
    .replace(/`(.*?)`/g, '<code>$1</code>') // Code
    .replace(/^### (.*$)/gim, '<h3>$1</h3>') // H3
    .replace(/^## (.*$)/gim, '<h2>$1</h2>') // H2
    .replace(/^# (.*$)/gim, '<h1>$1</h1>') // H1
    // Handle unordered lists
    .replace(/^- (.+)(\n- .+)*/gm, (match) => {
      const items = match.split('\n').map(line => line.replace(/^- /, '').trim()).join('</li><li>');
      return `<ul><li>${items}</li></ul>`;
    })
    // Handle ordered lists
    .replace(/^\d+\. (.+)(\n\d+\. .+)*/gm, (match) => {
      const items = match.split('\n').map(line => line.replace(/^\d+\. /, '').trim()).join('</li><li>');
      return `<ol><li>${items}</li></ol>`;
    })
    .replace(/\n\n/g, '__PARAGRAPH__') // Paragraph breaks
    .replace(/\n/g, '__LINE_BREAK__') // Line breaks
    .replace(/__PARAGRAPH__/g, '</p><p>') // Convert paragraph breaks
    .replace(/^/, '<p>') // Start with paragraph
    .replace(/$/, '</p>') // End with paragraph
    .replace(/<p><\/p>/g, '') // Remove empty paragraphs
    .replace(/__LINE_BREAK__/g, '<br>'); // Single line breaks
};

// Load data from Yjs into local state (for UI rendering)
const loadStateFromYjs = () => {
  if (!yjsSystem?.characterMap || !yjsSystem?.journalMap) return;
  
  // Load character directly from dedicated characterMap
  state.character = {
    name: yjsSystem.characterMap.get('name') || '',
    race: yjsSystem.characterMap.get('race') || '',
    class: yjsSystem.characterMap.get('class') || '',
    backstory: yjsSystem.characterMap.get('backstory') || '',
    notes: yjsSystem.characterMap.get('notes') || ''
  };
  
  // Load entries directly from journalMap
  const entriesArray = yjsSystem.journalMap.get('entries');
  if (entriesArray) {
    state.entries = entriesArray.toArray().map(entryMap => ({
      id: entryMap.get('id'),
      title: entryMap.get('title'),
      content: entryMap.get('content'),
      timestamp: entryMap.get('timestamp')
    }));
  } else {
    state.entries = [];
  }
};



// Get form data for new entries
const getFormData = () => {
  const titleInput = document.getElementById('entry-title');
  const contentTextarea = document.getElementById('entry-content');
  
  return {
    title: titleInput?.value?.trim() || '',
    content: contentTextarea?.value?.trim() || ''
  };
};

// Export getFormData for tests
export { getFormData };

// Create entry object from form data
const createEntryFromForm = (formData) => ({
  id: generateId(),
  title: formData.title,
  content: formData.content,
  timestamp: Date.now()
});

// Export createEntryFromForm for tests
export { createEntryFromForm };

// Add new entry directly to Yjs
export const addEntry = async () => {
  const formData = getFormData();
  
  if (!formData.title || !formData.content) {
    alert('Please fill in both title and content.');
    return;
  }
  
  const entry = createEntryFromForm(formData);
  
  if (isValidEntry(entry) && yjsSystem?.journalMap) {
    // Get or create entries array
    let entriesArray = yjsSystem.journalMap.get('entries');
    if (!entriesArray) {
      entriesArray = new Y.Array();
      yjsSystem.journalMap.set('entries', entriesArray);
    }
    
    // Create entry map
    const entryMap = new Y.Map();
    entryMap.set('id', entry.id);
    entryMap.set('title', entry.title);
    entryMap.set('content', entry.content);
    entryMap.set('timestamp', entry.timestamp);
    
    // Add to beginning of array
    entriesArray.unshift([entryMap]);
    yjsSystem.journalMap.set('lastModified', Date.now());
    
    // Clear form
    clearEntryForm();
    focusEntryTitle();
    
    // Generate AI summary if available
    if (isAIEnabled() && entry.content) {
      try {
        await summarize(entry.id, entry.content);
      } catch (error) {
        console.error('Failed to generate entry summary:', error);
      }
    }
  }
};

<<<<<<< HEAD
// Clear entry form
export const clearEntryForm = () => {
  const titleInput = document.getElementById('entry-title');
  const contentTextarea = document.getElementById('entry-content');
=======
// Create DOM element for an entry
export const createEntryElement = (entry) => {
  const entryDiv = document.createElement('div');
  entryDiv.className = 'entry-card';
  entryDiv.dataset.entryId = entry.id;
  
  const header = document.createElement('div');
  header.className = 'entry-header';
  
  const headerContent = document.createElement('div');
  headerContent.className = 'entry-header__content';
  
  const title = document.createElement('h3');
  title.className = 'entry-title';
  title.textContent = entry.title;
  
  const date = document.createElement('span');
  date.className = 'entry-date';
  date.textContent = formatDate(entry.timestamp);
  
  const headerActions = document.createElement('div');
  headerActions.className = 'entry-header__actions';
  
  const editBtn = document.createElement('button');
  editBtn.className = 'edit-btn';
  editBtn.textContent = 'Edit';
  editBtn.onclick = () => enableEditMode(entryDiv, entry);
  
  const deleteBtn = document.createElement('button');
  deleteBtn.className = 'delete-btn';
  deleteBtn.textContent = 'Delete';
  deleteBtn.onclick = () => deleteEntry(entry.id);
  
  headerContent.appendChild(title);
  headerContent.appendChild(date);
  headerActions.appendChild(editBtn);
  headerActions.appendChild(deleteBtn);
  header.appendChild(headerContent);
  header.appendChild(headerActions);
  
  const content = document.createElement('div');
  content.className = 'entry-content';
  content.innerHTML = parseMarkdown(entry.content);
  
  entryDiv.appendChild(header);
  entryDiv.appendChild(content);
>>>>>>> 1f36e39b
  
  if (titleInput) titleInput.value = '';
  if (contentTextarea) contentTextarea.value = '';
};

// Focus on entry title input
export const focusEntryTitle = () => {
  const titleInput = document.getElementById('entry-title');
  if (titleInput) {
    titleInput.focus();
  }
};

// Render entries from state
export const renderEntries = () => {
  const entriesContainer = document.getElementById('entries-container');
  if (!entriesContainer) return;
  
  const sortedEntries = sortEntriesByDate([...state.entries]);
  
  entriesContainer.innerHTML = sortedEntries.map(entry => `
    <div class="entry" data-entry-id="${entry.id}">
      <div class="entry-header">
        <h3 class="entry-title">${entry.title}</h3>
        <div class="entry-meta">
          <span class="entry-date">${formatDate(entry.timestamp)}</span>
          <button class="edit-btn" onclick="enableEditMode(this.closest('.entry'), ${JSON.stringify(entry).replace(/"/g, '&quot;')})">✏️</button>
        </div>
      </div>
      <div class="entry-content">${parseMarkdown(entry.content)}</div>
    </div>
  `).join('');
};

// Enable edit mode for an entry
export const enableEditMode = (entryDiv, entry) => {
  const title = entryDiv.querySelector('.entry-title');
  const content = entryDiv.querySelector('.entry-content');
  const headerActions = entryDiv.querySelector('.entry-header__actions');
  
  // Create edit form
  const editForm = document.createElement('div');
  editForm.className = 'edit-form';
  
  const titleInput = document.createElement('input');
  titleInput.type = 'text';
  titleInput.value = entry.title;
  titleInput.className = 'edit-title-input';
  
  const contentTextarea = document.createElement('textarea');
  contentTextarea.value = entry.content;
  contentTextarea.className = 'edit-content-textarea';
  
  const saveBtn = document.createElement('button');
  saveBtn.textContent = 'Save';
  saveBtn.onclick = () => saveEdit(entryDiv, entry, titleInput.value, contentTextarea.value);
  
  const cancelBtn = document.createElement('button');
  cancelBtn.textContent = 'Cancel';
  cancelBtn.onclick = () => cancelEdit(entryDiv, entry);
  
  editForm.appendChild(titleInput);
  editForm.appendChild(contentTextarea);
  editForm.appendChild(saveBtn);
  editForm.appendChild(cancelBtn);
  
  // Replace content with edit form
  title.style.display = 'none';
  content.style.display = 'none';
  headerActions.style.display = 'none';
  
  entryDiv.appendChild(editForm);
  titleInput.focus();
};

// Save edit changes directly to Yjs
export const saveEdit = (entryDiv, entry, newTitle, newContent) => {
  if (newTitle.trim() && newContent.trim()) {
    // Update the entry object for test compatibility
    entry.title = newTitle.trim();
    entry.content = newContent.trim();
    entry.timestamp = Date.now();
    
    // Also update in state array for test compatibility
    const stateEntryIndex = state.entries.findIndex(e => e.id === entry.id);
    if (stateEntryIndex >= 0) {
      state.entries[stateEntryIndex].title = newTitle.trim();
      state.entries[stateEntryIndex].content = newContent.trim();
      state.entries[stateEntryIndex].timestamp = Date.now();
    }
    
    // Update in Yjs if available
    if (yjsSystem?.journalMap) {
      const entriesArray = yjsSystem.journalMap.get('entries');
      if (entriesArray) {
        const entries = entriesArray.toArray();
        const entryIndex = entries.findIndex(entryMap => entryMap.get('id') === entry.id);
        
        if (entryIndex >= 0) {
          const entryMap = entries[entryIndex];
          entryMap.set('title', newTitle.trim());
          entryMap.set('content', newContent.trim());
          entryMap.set('timestamp', Date.now());
          yjsSystem.journalMap.set('lastModified', Date.now());
        }
      }
    }
    
    // Remove edit form and restore display
    const editForm = entryDiv.querySelector('.edit-form');
    if (editForm) {
      editForm.remove();
    }
    
    const title = entryDiv.querySelector('.entry-title');
    const content = entryDiv.querySelector('.entry-content');
    const headerActions = entryDiv.querySelector('.entry-header__actions');
    
    title.textContent = newTitle.trim();
    title.style.display = '';
<<<<<<< HEAD
    content.innerHTML = parseMarkdown(newContent.trim());
    content.style.display = '';
    editBtn.style.display = '';
=======
    content.innerHTML = parseMarkdown(entry.content);
    content.style.display = '';
    headerActions.style.display = '';
    
    saveData();
>>>>>>> 1f36e39b
  }
};

// Cancel edit mode
export const cancelEdit = (entryDiv, entry) => {
  const editForm = entryDiv.querySelector('.edit-form');
  if (editForm) {
    editForm.remove();
  }
  
  const title = entryDiv.querySelector('.entry-title');
  const content = entryDiv.querySelector('.entry-content');
  const headerActions = entryDiv.querySelector('.entry-header__actions');
  
  title.style.display = '';
  content.style.display = '';
  headerActions.style.display = '';
};

// Display character summary
export const displayCharacterSummary = () => {
  const nameEl = document.getElementById('display-name');
  const raceEl = document.getElementById('display-race');
  const classEl = document.getElementById('display-class');
  
  if (!nameEl || !raceEl || !classEl) return;
  
  nameEl.textContent = state.character.name || 'Unnamed Character';
  raceEl.textContent = state.character.race === 'Unknown' ? '—' : (state.character.race || '—');
  classEl.textContent = state.character.class === 'Unknown' ? '—' : (state.character.class || '—');
};

// Setup sync status indicator
const updateSyncStatus = (status, text, details) => {
  const syncIndicator = document.getElementById('sync-status');
  if (syncIndicator) {
    syncIndicator.textContent = text;
    syncIndicator.className = `sync-${status}`;
    syncIndicator.title = details;
  }
  console.log(`Sync status: ${status} - ${text}`);
};

// Setup sync listener for real-time updates
export const setupSyncListener = () => {
  if (!yjsSystem?.ydoc) {
    updateSyncStatus('local-only', 'Local only', 'Data is only stored locally');
    return;
  }
  
  // Monitor sync status using pure function
  const checkSyncStatus = () => {
    const status = getSyncStatus(yjsSystem.providers);
    if (status.connected) {
      updateSyncStatus('connected', 'Synced', `Connected to ${status.connectedCount}/${status.totalProviders} sync servers`);
    } else {
      updateSyncStatus('disconnected', 'Offline', 'Not connected to sync servers - data stored locally');
    }
  };
  
  // Check status periodically
  setInterval(checkSyncStatus, 5000);
  checkSyncStatus(); // Initial check
  
  // Listen for Yjs document changes
  yjsSystem.ydoc.on('update', () => {
    console.log('Yjs document updated - refreshing UI');
    loadStateFromYjs();
    renderEntries();
    displayCharacterSummary();
  });
  
  // Listen for provider connection changes
  yjsSystem.providers.forEach(provider => {
    provider.on('status', checkSyncStatus);
  });
};

// Setup event handlers
export const setupEventHandlers = () => {
  // Add entry form submission
  const addEntryBtn = document.getElementById('add-entry-btn');
  if (addEntryBtn) {
    addEntryBtn.addEventListener('click', addEntry);
  }
  
  // Form submission with Enter key
  const entryForm = document.getElementById('entry-form');
  if (entryForm) {
    entryForm.addEventListener('submit', (e) => {
      e.preventDefault();
      addEntry();
    });
  }
  
  // Make functions available globally for onclick handlers
  if (typeof window !== 'undefined') {
    window.enableEditMode = enableEditMode;
    window.saveEdit = saveEdit;
    window.cancelEdit = cancelEdit;
  }
};

// AI prompt functionality
const internalDisplayAIPrompt = async () => {
  try {
    const promptContainer = document.getElementById('ai-prompt-container');
    const promptText = document.getElementById('ai-prompt-text');
    
    if (!promptContainer || !promptText) return;
    
    if (isAIEnabled()) {
      const prompt = await generateIntrospectionPrompt();
      promptText.textContent = prompt;
      promptContainer.style.display = 'block';
    } else {
      promptContainer.style.display = 'none';
    }
  } catch (error) {
    console.error('Failed to display AI prompt:', error);
  }
};

// Initialize app
export const init = async () => {
  try {
    // Initialize Yjs system
    yjsSystem = await createSystem();
    
    // Register callback for updates
    onUpdate((updatedSystem) => {
      loadStateFromYjs();
      renderEntries();
      displayCharacterSummary();
    });
    
    // Load initial state from Yjs
    loadStateFromYjs();
    
    // Setup UI
    renderEntries();
    displayCharacterSummary();
    setupEventHandlers();
    setupSyncListener();
    
    // Initialize summarization
    try {
      await runAutoSummarization();
    } catch (error) {
      console.error('Failed to initialize summarization:', error);
    }
    
    // Display AI prompt
    await internalDisplayAIPrompt();
    
    console.log('App initialized with direct Yjs integration');
    
  } catch (error) {
    console.error('Failed to initialize app:', error);
    // Show error to user
    const errorDiv = document.createElement('div');
    errorDiv.style.cssText = 'position: fixed; top: 20px; right: 20px; background: #ff4444; color: white; padding: 10px; border-radius: 5px; z-index: 1000;';
    errorDiv.textContent = 'Failed to initialize app. Please refresh the page.';
    document.body.appendChild(errorDiv);
  }
};

<<<<<<< HEAD
// Reset state to initial values (for testing)
export const resetState = () => {
  state = {
    character: { name: '', race: '', class: '', backstory: '', notes: '' },
    entries: []
  };
  // Update global state reference for tests
  if (typeof global !== 'undefined') {
    global.state = state;
=======
// Delete entry by ID
export const deleteEntry = (entryId) => {
  if (!entryId) return;
  
  const entryToDelete = state.entries.find(entry => entry.id === entryId);
  if (!entryToDelete) return;
  
  const confirmMessage = `Are you sure you want to delete "${entryToDelete.title}"?`;
  if (!confirm(confirmMessage)) return;
  
  // Create new array without the deleted entry (immutable operation)
  state.entries = state.entries.filter(entry => entry.id !== entryId);
  
  saveData();
  renderEntries();
};

// Focus on entry title input
export const focusEntryTitle = () => {
  const titleInput = document.getElementById('entry-title');
  if (titleInput) {
    titleInput.focus();
>>>>>>> 1f36e39b
  }
};

// Reset Yjs system (for testing)
export const resetSyncCache = () => {
  yjsSystem = null;
  clearSystem();
};

// Export state for testing
export { state };

// =============================================================================
// UTILITY FUNCTIONS FOR TESTS
// =============================================================================

// Create simple character data for display (test utility)
export const createSimpleCharacterData = (character) => {
  if (!character || typeof character !== 'object') {
    return {
      name: 'Unnamed Character',
      race: 'Unknown',
      class: 'Unknown'
    };
  }
  
  return {
    name: character.name?.trim() || 'Unnamed Character',
    race: character.race?.trim() || 'Unknown',
    class: character.class?.trim() || 'Unknown'
  };
};

// Create entry element for testing
export const createEntryElement = (entry) => {
  if (!entry || !entry.id) return null;
  
  const entryDiv = document.createElement('div');
  entryDiv.className = 'entry-card';
  entryDiv.setAttribute('data-entry-id', entry.id);
  entryDiv.innerHTML = `
    <div class="entry-header">
      <h3 class="entry-title">${entry.title || ''}</h3>
      <div class="entry-meta">
        <span class="entry-date">${formatDate(entry.timestamp || Date.now())}</span>
        <button class="edit-btn">✏️</button>
      </div>
    </div>
    <div class="entry-content">${parseMarkdown(entry.content || '')}</div>
  `;
  return entryDiv;
};

// Create summary section for testing
export const createSummarySection = (summary) => {
  if (!summary) return null;
  
  // Handle both string and object input
  const summaryText = typeof summary === 'string' ? summary : summary.content;
  const wordCount = typeof summary === 'object' ? summary.words || 0 : 0;
  
  if (!summaryText) return null;
  
  const section = document.createElement('div');
  section.className = 'entry-summary';
  section.innerHTML = `
    <button class="entry-summary__toggle" type="button">
      <span class="entry-summary__label">Summary (${wordCount} words)</span>
      <span class="entry-summary__icon">▼</span>
    </button>
    <div class="entry-summary__content" style="display: none;">
      <p>${summaryText}</p>
    </div>
  `;
  
  // Add click event listener for toggle functionality
  const toggle = section.querySelector('.entry-summary__toggle');
  const content = section.querySelector('.entry-summary__content');
  const icon = section.querySelector('.entry-summary__icon');
  
  toggle.addEventListener('click', () => {
    if (content.style.display === 'none') {
      content.style.display = 'block';
      icon.textContent = '▲';
    } else {
      content.style.display = 'none';
      icon.textContent = '▼';
    }
  });
  
  return section;
};

// Format AI prompt for display (test utility)
export const formatAIPrompt = (prompt) => {
  if (!prompt || typeof prompt !== 'string') return '';
  
  return prompt
    .split('\n')
    .filter(line => line.trim()) // Remove empty lines
    .map(line => `<p>${line.trim()}</p>`)
    .join('');
};

// Create character summary (test utility)
export const createCharacterSummary = (character) => {
  if (!character || typeof character !== 'object') {
    return {
      name: 'No Character',
      details: 'Create a character to see their details here.'
    };
  }
  
  // If character has a name, return it, otherwise return 'No Character'
  if (character.name && character.name.trim()) {
    const details = [];
    if (character.race) details.push(character.race);
    if (character.class) details.push(character.class);
    if (character.backstory) details.push(character.backstory);
    if (character.notes) details.push(character.notes);
    
    return {
      name: character.name.trim(),
      details: details.join(', ')
    };
  }
  
  return {
    name: 'No Character',
    details: 'Create a character to see their details here.'
  };
};

// Get entry summary (test utility)
export const getEntrySummary = async (entryId) => {
  // This is a test utility - in real app this would use summarization module
  // Return null if AI is not available (which it isn't in tests)
  const { isAPIAvailable } = await import('./openai-wrapper.js');
  if (!isAPIAvailable()) {
    return null;
  }
  
  return {
    content: `Summary for entry ${entryId}`,
    words: 25,
    timestamp: Date.now()
  };
};

// Display AI prompt (test utility)
export const displayAIPrompt = async () => {
  // Test utility - simplified version
  try {
    if (isAIEnabled()) {
      const prompt = await generateIntrospectionPrompt();
      console.log('AI Prompt generated:', prompt ? 'success' : 'failed');
    }
  } catch (error) {
    console.error('Failed to display AI prompt:', error);
  }
};

// Regenerate AI prompt (test utility)
export const regenerateAIPrompt = async () => {
  // Test utility - simplified version
  await internalDisplayAIPrompt();
};

// Load data (test utility for backward compatibility)
export const loadData = () => {
  loadStateFromYjs();
  renderEntries();
  displayCharacterSummary();
};

// Save data (test utility for backward compatibility)
export const saveData = () => {
  // In Yjs system, data is saved automatically
  return { success: true };
};

// Start when DOM is ready (only in browser environment, not in tests)
if (typeof document !== 'undefined' && document.addEventListener && 
    !(typeof process !== 'undefined' && process.env && process.env.NODE_ENV === 'test')) {
  document.addEventListener('DOMContentLoaded', init);
}<|MERGE_RESOLUTION|>--- conflicted
+++ resolved
@@ -57,6 +57,10 @@
 // Load data from Yjs into local state (for UI rendering)
 const loadStateFromYjs = () => {
   if (!yjsSystem?.characterMap || !yjsSystem?.journalMap) return;
+  // Update global state reference for tests
+  if (typeof global !== 'undefined') {
+    global.state = state;
+  }
   
   // Load character directly from dedicated characterMap
   state.character = {
@@ -153,59 +157,10 @@
   }
 };
 
-<<<<<<< HEAD
 // Clear entry form
 export const clearEntryForm = () => {
   const titleInput = document.getElementById('entry-title');
   const contentTextarea = document.getElementById('entry-content');
-=======
-// Create DOM element for an entry
-export const createEntryElement = (entry) => {
-  const entryDiv = document.createElement('div');
-  entryDiv.className = 'entry-card';
-  entryDiv.dataset.entryId = entry.id;
-  
-  const header = document.createElement('div');
-  header.className = 'entry-header';
-  
-  const headerContent = document.createElement('div');
-  headerContent.className = 'entry-header__content';
-  
-  const title = document.createElement('h3');
-  title.className = 'entry-title';
-  title.textContent = entry.title;
-  
-  const date = document.createElement('span');
-  date.className = 'entry-date';
-  date.textContent = formatDate(entry.timestamp);
-  
-  const headerActions = document.createElement('div');
-  headerActions.className = 'entry-header__actions';
-  
-  const editBtn = document.createElement('button');
-  editBtn.className = 'edit-btn';
-  editBtn.textContent = 'Edit';
-  editBtn.onclick = () => enableEditMode(entryDiv, entry);
-  
-  const deleteBtn = document.createElement('button');
-  deleteBtn.className = 'delete-btn';
-  deleteBtn.textContent = 'Delete';
-  deleteBtn.onclick = () => deleteEntry(entry.id);
-  
-  headerContent.appendChild(title);
-  headerContent.appendChild(date);
-  headerActions.appendChild(editBtn);
-  headerActions.appendChild(deleteBtn);
-  header.appendChild(headerContent);
-  header.appendChild(headerActions);
-  
-  const content = document.createElement('div');
-  content.className = 'entry-content';
-  content.innerHTML = parseMarkdown(entry.content);
-  
-  entryDiv.appendChild(header);
-  entryDiv.appendChild(content);
->>>>>>> 1f36e39b
   
   if (titleInput) titleInput.value = '';
   if (contentTextarea) contentTextarea.value = '';
@@ -326,17 +281,10 @@
     
     title.textContent = newTitle.trim();
     title.style.display = '';
-<<<<<<< HEAD
     content.innerHTML = parseMarkdown(newContent.trim());
     content.style.display = '';
     editBtn.style.display = '';
-=======
-    content.innerHTML = parseMarkdown(entry.content);
-    content.style.display = '';
     headerActions.style.display = '';
-    
-    saveData();
->>>>>>> 1f36e39b
   }
 };
 
@@ -354,6 +302,144 @@
   title.style.display = '';
   content.style.display = '';
   headerActions.style.display = '';
+};
+
+// Create empty state element
+export const createEmptyStateElement = () => {
+  const emptyDiv = document.createElement('div');
+  emptyDiv.className = 'empty-state';
+  emptyDiv.innerHTML = '<p>No journal entries yet. Start writing your adventure!</p>';
+  return emptyDiv;
+};
+
+// Render all entries
+export const renderEntries = () => {
+  const entriesList = document.getElementById('entries-list');
+  if (!entriesList) return;
+  
+  entriesList.innerHTML = '';
+  
+  if (state.entries.length === 0) {
+    entriesList.appendChild(createEmptyStateElement());
+    return;
+  }
+  
+  const sortedEntries = sortEntriesByDate(state.entries);
+  
+  sortedEntries.forEach(entry => {
+    const entryElement = createEntryElement(entry);
+    entriesList.appendChild(entryElement);
+  });
+};
+
+// Create entry from form data
+export const createEntryFromForm = (formData) => ({
+  id: generateId(),
+  title: formData.title.trim(),
+  content: formData.content.trim(),
+  timestamp: Date.now()
+});
+
+// Get form data
+export const getFormData = () => {
+  const titleInput = document.getElementById('entry-title');
+  const contentTextarea = document.getElementById('entry-content');
+  
+  return {
+    title: titleInput ? titleInput.value : '',
+    content: contentTextarea ? contentTextarea.value : ''
+  };
+};
+
+// Delete entry by ID
+export const deleteEntry = (entryId) => {
+  if (!entryId) return;
+  
+  const entryToDelete = state.entries.find(entry => entry.id === entryId);
+  if (!entryToDelete) return;
+  
+  const confirmMessage = `Are you sure you want to delete "${entryToDelete.title}"?`;
+  if (!confirm(confirmMessage)) return;
+  
+  // Remove from Yjs first
+  if (yjsSystem?.journalMap) {
+    const entriesArray = yjsSystem.journalMap.get('entries');
+    if (entriesArray && entriesArray.toArray) {
+      const entries = entriesArray.toArray();
+      const entryIndex = entries.findIndex(entryMap => 
+        (entryMap.get ? entryMap.get('id') : entryMap.id) === entryId
+      );
+      
+      if (entryIndex >= 0) {
+        entriesArray.delete(entryIndex);
+        yjsSystem.journalMap.set('lastModified', Date.now());
+      }
+    }
+  }
+  
+  // Update local state
+  state.entries = state.entries.filter(entry => entry.id !== entryId);
+  
+  renderEntries();
+};
+
+// Focus on entry title input
+export const focusEntryTitle = () => {
+  const titleInput = document.getElementById('entry-title');
+  if (titleInput) {
+    titleInput.focus();
+  }
+};
+
+// Create character summary
+export const createCharacterSummary = (character) => {
+  if (!character || typeof character !== 'object') {
+    return {
+      name: 'No Character',
+      details: 'Create a character to see their details here.'
+    };
+  }
+
+  // If character has a name, return it, otherwise return 'No Character'
+  if (character.name && character.name.trim()) {
+    const details = [];
+    if (character.race) details.push(character.race);
+    if (character.class) details.push(character.class);
+    if (character.backstory) details.push(character.backstory);
+    if (character.notes) details.push(character.notes);
+
+    return {
+      name: character.name.trim(),
+      details: details.join(', ')
+    };
+  }
+
+  return {
+    name: 'No Character',
+    details: 'Create a character to see their details here.'
+  };
+};
+
+// Create simplified character data for main page display
+export const createSimpleCharacterData = (character) => {
+  if (!character) {
+    return {
+      name: 'Unnamed Character',
+      race: 'Unknown',
+      class: 'Unknown'
+    };
+  }
+  
+  // Determine the display name - use 'Unnamed Character' if name is missing or just whitespace
+  const displayName = (!character.name || character.name.trim() === '') 
+    ? 'Unnamed Character' 
+    : character.name.trim();
+  
+  return {
+    name: displayName,
+    race: character.race || 'Unknown',
+    class: character.class || 'Unknown'
+  };
 };
 
 // Display character summary
@@ -504,7 +590,6 @@
   }
 };
 
-<<<<<<< HEAD
 // Reset state to initial values (for testing)
 export const resetState = () => {
   state = {
@@ -514,30 +599,6 @@
   // Update global state reference for tests
   if (typeof global !== 'undefined') {
     global.state = state;
-=======
-// Delete entry by ID
-export const deleteEntry = (entryId) => {
-  if (!entryId) return;
-  
-  const entryToDelete = state.entries.find(entry => entry.id === entryId);
-  if (!entryToDelete) return;
-  
-  const confirmMessage = `Are you sure you want to delete "${entryToDelete.title}"?`;
-  if (!confirm(confirmMessage)) return;
-  
-  // Create new array without the deleted entry (immutable operation)
-  state.entries = state.entries.filter(entry => entry.id !== entryId);
-  
-  saveData();
-  renderEntries();
-};
-
-// Focus on entry title input
-export const focusEntryTitle = () => {
-  const titleInput = document.getElementById('entry-title');
-  if (titleInput) {
-    titleInput.focus();
->>>>>>> 1f36e39b
   }
 };
 
