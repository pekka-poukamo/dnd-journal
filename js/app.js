--- conflicted
+++ resolved
@@ -1,8 +1,4 @@
-<<<<<<< HEAD
-// Simple D&D Journal POC - Manual save with in-place editing
-=======
-// D&D Journal - Simple & Functional
->>>>>>> ae08863e
+// D&D Journal - Simple & Functional with In-Place Editing
 const STORAGE_KEY = 'simple-dnd-journal';
 
 // Pure function for creating initial state
@@ -114,7 +110,6 @@
   return entryDiv;
 };
 
-<<<<<<< HEAD
 // Enable edit mode for an entry
 const enableEditMode = (entryDiv, entry) => {
   const titleDiv = entryDiv.querySelector('.entry-title');
@@ -182,8 +177,6 @@
   entryDiv.replaceWith(newEntryElement);
 };
 
-// Render entries
-=======
 // Pure function to sort entries by newest first
 const sortEntriesByDate = (entries) => 
   [...entries].sort((a, b) => b.timestamp - a.timestamp);
@@ -197,7 +190,6 @@
 };
 
 // Render entries - more functional approach
->>>>>>> ae08863e
 const renderEntries = () => {
   const entriesContainer = document.getElementById('entries-list');
   if (!entriesContainer) return;
@@ -375,6 +367,9 @@
   global.loadData = loadData;
   global.saveData = saveData;
   global.createEntryElement = createEntryElement;
+  global.enableEditMode = enableEditMode;
+  global.saveEdit = saveEdit;
+  global.cancelEdit = cancelEdit;
   global.renderEntries = renderEntries;
   global.addEntry = addEntry;
   global.updateCharacter = updateCharacter;
