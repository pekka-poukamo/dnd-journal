--- conflicted
+++ resolved
@@ -49,21 +49,13 @@
           </button>
         </div>
       </div>
-    </div>
-<<<<<<< HEAD
-    
+    </div>   
     <div class="entry-content entry-content--hidden">
       ${parseMarkdown(entry.content)}
     </div>
     <div class="entry-content-controls">
       <button class="entry-content-control__toggle">Show chapter</button>
     </div>
-=======
-    <div class="entry-summary">
-      <p>${summary}</p>
-    </div>
-    <div class="entry-content-controls"></div>
->>>>>>> 512a62d1
   `;
 
   const controls = article.querySelector('.entry-content-controls');
