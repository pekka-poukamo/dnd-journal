// Journal Page - Pure Functional Y.js Integration
import { 
  initYjs,
  getYjsState,
  getCharacterData,
  getEntries,
  addEntry,
  updateEntry,
  deleteEntry,
  onCharacterChange,
  onJournalChange
} from './yjs.js';

import {
  renderCharacterSummary,
  renderEntries,
  createEntryForm,
  createEntryEditForm,
  showNotification,
  renderAIPrompt
} from './journal-views.js';

import { generateId, isValidEntry, formatDate } from './utils.js';

import { generateQuestions, hasGoodContext } from './storytelling.js';
import { isAPIAvailable } from './openai-wrapper.js';

// State management
let entriesContainer = null;
let characterInfoContainer = null;
let entryFormContainer = null;
<<<<<<< HEAD
let aiPromptText = null;
let regenerateBtn = null;
=======
let currentState = null;
>>>>>>> 625dc7a6

// Initialize Journal page
export const initJournalPage = async (stateParam = null) => {
  try {
    const state = stateParam || (await initYjs());
    currentState = state;
    
    // Get DOM elements
    entriesContainer = document.getElementById('entries-container');
    characterInfoContainer = document.getElementById('character-info-container');
    entryFormContainer = document.getElementById('entry-form-container');
    aiPromptText = document.getElementById('ai-prompt-text');
    regenerateBtn = document.getElementById('regenerate-prompt-btn');
    
    if (!entriesContainer || !entryFormContainer) {
      console.warn('Required journal containers not found');
      return;
    }
    
<<<<<<< HEAD
    // Render initial state
    renderJournalPage(state);
    
    // Set up reactive updates
    onJournalChange(state, async () => {
=======
    // Set up reactive updates with explicit state tracking BEFORE initial render
    onJournalChange(state, () => {
>>>>>>> 625dc7a6
      renderJournalPage(state);
      await renderAIPromptWithLogic(state);
    });
<<<<<<< HEAD
    
    onCharacterChange(state, async () => {
=======

    onCharacterChange(state, () => {
>>>>>>> 625dc7a6
      renderCharacterInfo(state);
      await renderAIPromptWithLogic(state);
    });
    
    // Render initial state AFTER observers are set up
    renderJournalPage(state);
    
    // Set up form
    setupEntryForm();
    
<<<<<<< HEAD
    // Set up AI prompt
    await setupAIPrompt(state);
=======

>>>>>>> 625dc7a6
    
  } catch (error) {
    console.error('Failed to initialize journal page:', error);
  }
};

// Render journal page
export const renderJournalPage = (stateParam = null) => {
  try {
    const state = stateParam || getYjsState();
    const entries = getEntries(state);
    

    
    // Render entries - use module-level element if available, otherwise find it
    const entriesElement = entriesContainer || document.getElementById('entries-container');
    
    if (entriesElement) {
      renderEntries(entriesElement, entries, {
        onEdit: handleEditEntry,
        onDelete: handleDeleteEntry
      });
    }
    
    // Render character info
    renderCharacterInfo(state);
    
  } catch (error) {
    console.error('Failed to render journal page:', error);
  }
};

// Render character information
export const renderCharacterInfo = (stateParam = null) => {
  try {
    const state = stateParam || getYjsState();
    const character = getCharacterData(state);
    
    // Use module-level element if available, otherwise find it
    const charInfoElement = characterInfoContainer || document.getElementById('character-info-container');
    if (!charInfoElement) return;
    
    renderCharacterSummary(charInfoElement, character);
  } catch (error) {
    console.error('Failed to render character info:', error);
  }
};

// Set up entry form
export const setupEntryForm = () => {
  if (!entryFormContainer) return;
  
  const form = createEntryForm({
    onSubmit: handleAddEntry,
    onCancel: clearEntryForm
  });
  
  entryFormContainer.appendChild(form);
};

// Handle adding new entry
export const handleAddEntry = (entryData, stateParam = null) => {
  try {
    const state = stateParam || getYjsState();
    
    // Validate entry
    if (!isValidEntry(entryData)) {
      showNotification('Please fill in both title and content', 'warning');
      return;
    }
    
    // Create new entry
    const newEntry = {
      id: generateId(),
      title: entryData.title.trim(),
      content: entryData.content.trim(),
      timestamp: Date.now()
    };
    
    // Add to Y.js
    addEntry(state, newEntry);
    
    // Clear form
    clearEntryForm();
    
    showNotification('Entry added!', 'success');
    
  } catch (error) {
    console.error('Failed to add entry:', error);
    showNotification('Failed to add entry', 'error');
  }
};

// Handle editing entry
export const handleEditEntry = (entryId) => {
  try {
    const state = getYjsState();
    const entries = getEntries(state);
    const entry = entries.find(e => e.id === entryId);
    
    if (!entry) {
      showNotification('Entry not found', 'error');
      return;
    }
    
    // Create edit form
    const editForm = createEntryEditForm(entry, {
      onSave: (updatedData) => {
        saveEntryEdit(entryId, updatedData);
      },
      onCancel: () => {
        renderJournalPage(); // Re-render to remove edit form
      }
    });
    
    // Replace entry with edit form
    const entryElement = document.querySelector(`[data-entry-id="${entryId}"]`);
    if (entryElement && entryElement.parentNode) {
      entryElement.parentNode.replaceChild(editForm, entryElement);
    }
    
  } catch (error) {
    console.error('Failed to edit entry:', error);
    showNotification('Failed to edit entry', 'error');
  }
};

// Save entry edit
export const saveEntryEdit = (entryId, updatedData) => {
  try {
    const state = getYjsState();
    
    // Validate updated data
    if (!isValidEntry(updatedData)) {
      showNotification('Please fill in both title and content', 'warning');
      return;
    }
    
    // Update entry
    updateEntry(state, entryId, {
      title: updatedData.title.trim(),
      content: updatedData.content.trim()
    });
    
    showNotification('Entry updated!', 'success');
    
  } catch (error) {
    console.error('Failed to save entry edit:', error);
    showNotification('Failed to save entry', 'error');
  }
};

// Handle deleting entry
export const handleDeleteEntry = (entryId) => {
  try {
    const state = getYjsState();
    
    if (confirm('Are you sure you want to delete this entry?')) {
      deleteEntry(state, entryId);
      showNotification('Entry deleted', 'success');
    }
    
  } catch (error) {
    console.error('Failed to delete entry:', error);
    showNotification('Failed to delete entry', 'error');
  }
};

// Clear entry form
export const clearEntryForm = () => {
  const form = entryFormContainer?.querySelector('form');
  if (form) {
    form.reset();
  }
};

// =============================================================================
// AI PROMPT FUNCTIONALITY
// =============================================================================

// Set up AI prompt section
const setupAIPrompt = async (state) => {
  if (!aiPromptText) return;
  
  // Set up regenerate button if available
  if (regenerateBtn) {
    regenerateBtn.addEventListener('click', () => handleRegeneratePrompt(state));
  }
  
  // Initial render
  await renderAIPromptWithLogic(state);
};

// Handle regenerate button click
const handleRegeneratePrompt = async (stateParam = null) => {
  const state = stateParam || getYjsState();
  await renderAIPromptWithLogic(state);
};

// Render AI prompt with business logic - determines state and calls pure view function
const renderAIPromptWithLogic = async (stateParam = null) => {
  if (!aiPromptText) return;
  
  try {
    const state = stateParam || getYjsState();
    const character = getCharacterData(state);
    const entries = getEntries(state);
    
    // Check API availability first
    if (!isAPIAvailable()) {
      renderAIPrompt(aiPromptText, { type: 'api-not-available' }, regenerateBtn);
      return;
    }
    
    // Check if we have good context for generating questions
    if (!hasGoodContext(character, entries)) {
      renderAIPrompt(aiPromptText, { type: 'no-context' }, regenerateBtn);
      return;
    }
    
    // Show loading and generate questions
    renderAIPrompt(aiPromptText, { type: 'loading' }, regenerateBtn);
    const questions = await generateQuestions(character, entries);
    
    if (questions) {
      renderAIPrompt(aiPromptText, { type: 'questions', questions }, regenerateBtn);
    } else {
      renderAIPrompt(aiPromptText, { type: 'error' }, regenerateBtn);
    }
    
  } catch (error) {
    console.error('Failed to render AI prompt:', error);
    renderAIPrompt(aiPromptText, { type: 'error' }, regenerateBtn);
  }
};



// Initialize the journal page when the script loads
if (typeof document !== 'undefined') {
  document.addEventListener('DOMContentLoaded', () => {
    initJournalPage();
  });
}<|MERGE_RESOLUTION|>--- conflicted
+++ resolved
@@ -29,12 +29,9 @@
 let entriesContainer = null;
 let characterInfoContainer = null;
 let entryFormContainer = null;
-<<<<<<< HEAD
+let currentState = null;
 let aiPromptText = null;
 let regenerateBtn = null;
-=======
-let currentState = null;
->>>>>>> 625dc7a6
 
 // Initialize Journal page
 export const initJournalPage = async (stateParam = null) => {
@@ -54,28 +51,15 @@
       return;
     }
     
-<<<<<<< HEAD
-    // Render initial state
-    renderJournalPage(state);
-    
-    // Set up reactive updates
-    onJournalChange(state, async () => {
-=======
     // Set up reactive updates with explicit state tracking BEFORE initial render
     onJournalChange(state, () => {
->>>>>>> 625dc7a6
       renderJournalPage(state);
-      await renderAIPromptWithLogic(state);
+      renderAIPromptWithLogic(state);
     });
-<<<<<<< HEAD
-    
-    onCharacterChange(state, async () => {
-=======
 
     onCharacterChange(state, () => {
->>>>>>> 625dc7a6
       renderCharacterInfo(state);
-      await renderAIPromptWithLogic(state);
+      renderAIPromptWithLogic(state);
     });
     
     // Render initial state AFTER observers are set up
@@ -84,12 +68,8 @@
     // Set up form
     setupEntryForm();
     
-<<<<<<< HEAD
     // Set up AI prompt
-    await setupAIPrompt(state);
-=======
-
->>>>>>> 625dc7a6
+    setupAIPrompt(state);
     
   } catch (error) {
     console.error('Failed to initialize journal page:', error);
@@ -101,8 +81,6 @@
   try {
     const state = stateParam || getYjsState();
     const entries = getEntries(state);
-    
-
     
     // Render entries - use module-level element if available, otherwise find it
     const entriesElement = entriesContainer || document.getElementById('entries-container');
@@ -156,26 +134,33 @@
     const state = stateParam || getYjsState();
     
     // Validate entry
-    if (!isValidEntry(entryData)) {
+    if (!entryData || !isValidEntry(entryData)) {
       showNotification('Please fill in both title and content', 'warning');
       return;
     }
-    
-    // Create new entry
-    const newEntry = {
+
+    // Trim whitespace
+    const trimmedData = {
+      title: entryData.title?.trim(),
+      content: entryData.content?.trim()
+    };
+
+    if (!trimmedData.title || !trimmedData.content) {
+      showNotification('Please fill in both title and content', 'warning');
+      return;
+    }
+
+    // Create entry with ID and timestamp
+    const entry = {
       id: generateId(),
-      title: entryData.title.trim(),
-      content: entryData.content.trim(),
+      title: trimmedData.title,
+      content: trimmedData.content,
       timestamp: Date.now()
     };
-    
-    // Add to Y.js
-    addEntry(state, newEntry);
-    
-    // Clear form
+
+    addEntry(state, entry);
     clearEntryForm();
-    
-    showNotification('Entry added!', 'success');
+    showNotification('Entry added successfully!', 'success');
     
   } catch (error) {
     console.error('Failed to add entry:', error);
@@ -184,9 +169,9 @@
 };
 
 // Handle editing entry
-export const handleEditEntry = (entryId) => {
-  try {
-    const state = getYjsState();
+export const handleEditEntry = (entryId, stateParam = null) => {
+  try {
+    const state = stateParam || getYjsState();
     const entries = getEntries(state);
     const entry = entries.find(e => e.id === entryId);
     
@@ -195,21 +180,18 @@
       return;
     }
     
+    // Find the entry element
+    const entryElement = document.querySelector(`[data-entry-id="${entryId}"]`);
+    if (!entryElement) return;
+    
     // Create edit form
     const editForm = createEntryEditForm(entry, {
-      onSave: (updatedData) => {
-        saveEntryEdit(entryId, updatedData);
-      },
-      onCancel: () => {
-        renderJournalPage(); // Re-render to remove edit form
-      }
+      onSave: (updatedData) => saveEntryEdit(entryId, updatedData, state),
+      onCancel: () => renderJournalPage(state)
     });
     
     // Replace entry with edit form
-    const entryElement = document.querySelector(`[data-entry-id="${entryId}"]`);
-    if (entryElement && entryElement.parentNode) {
-      entryElement.parentNode.replaceChild(editForm, entryElement);
-    }
+    entryElement.replaceWith(editForm);
     
   } catch (error) {
     console.error('Failed to edit entry:', error);
@@ -218,23 +200,28 @@
 };
 
 // Save entry edit
-export const saveEntryEdit = (entryId, updatedData) => {
-  try {
-    const state = getYjsState();
-    
-    // Validate updated data
-    if (!isValidEntry(updatedData)) {
+export const saveEntryEdit = (entryId, entryData, stateParam = null) => {
+  try {
+    const state = stateParam || getYjsState();
+    
+    if (!entryData || !isValidEntry(entryData)) {
       showNotification('Please fill in both title and content', 'warning');
       return;
     }
-    
-    // Update entry
-    updateEntry(state, entryId, {
-      title: updatedData.title.trim(),
-      content: updatedData.content.trim()
-    });
-    
-    showNotification('Entry updated!', 'success');
+
+    // Trim whitespace
+    const trimmedData = {
+      title: entryData.title?.trim(),
+      content: entryData.content?.trim()
+    };
+
+    if (!trimmedData.title || !trimmedData.content) {
+      showNotification('Please fill in both title and content', 'warning');
+      return;
+    }
+
+    updateEntry(state, entryId, trimmedData);
+    showNotification('Entry updated successfully!', 'success');
     
   } catch (error) {
     console.error('Failed to save entry edit:', error);
@@ -243,13 +230,13 @@
 };
 
 // Handle deleting entry
-export const handleDeleteEntry = (entryId) => {
-  try {
-    const state = getYjsState();
+export const handleDeleteEntry = (entryId, stateParam = null) => {
+  try {
+    const state = stateParam || getYjsState();
     
     if (confirm('Are you sure you want to delete this entry?')) {
       deleteEntry(state, entryId);
-      showNotification('Entry deleted', 'success');
+      showNotification('Entry deleted successfully!', 'success');
     }
     
   } catch (error) {
@@ -271,7 +258,7 @@
 // =============================================================================
 
 // Set up AI prompt section
-const setupAIPrompt = async (state) => {
+const setupAIPrompt = (state) => {
   if (!aiPromptText) return;
   
   // Set up regenerate button if available
@@ -280,7 +267,44 @@
   }
   
   // Initial render
-  await renderAIPromptWithLogic(state);
+  renderAIPromptWithLogic(state);
+};
+
+// Render AI prompt with business logic - determines state and calls pure view function
+const renderAIPromptWithLogic = async (stateParam = null) => {
+  if (!aiPromptText) return;
+  
+  try {
+    const state = stateParam || getYjsState();
+    const character = getCharacterData(state);
+    const entries = getEntries(state);
+    
+    // Check API availability first
+    if (!isAPIAvailable()) {
+      renderAIPrompt(aiPromptText, { type: 'api-not-available' }, regenerateBtn);
+      return;
+    }
+    
+    // Check if we have good context for generating questions
+    if (!hasGoodContext(character, entries)) {
+      renderAIPrompt(aiPromptText, { type: 'no-context' }, regenerateBtn);
+      return;
+    }
+    
+    // Show loading and generate questions
+    renderAIPrompt(aiPromptText, { type: 'loading' }, regenerateBtn);
+    const questions = await generateQuestions(character, entries);
+    
+    if (questions) {
+      renderAIPrompt(aiPromptText, { type: 'questions', questions }, regenerateBtn);
+    } else {
+      renderAIPrompt(aiPromptText, { type: 'error' }, regenerateBtn);
+    }
+    
+  } catch (error) {
+    console.error('Failed to render AI prompt:', error);
+    renderAIPrompt(aiPromptText, { type: 'error' }, regenerateBtn);
+  }
 };
 
 // Handle regenerate button click
@@ -289,48 +313,7 @@
   await renderAIPromptWithLogic(state);
 };
 
-// Render AI prompt with business logic - determines state and calls pure view function
-const renderAIPromptWithLogic = async (stateParam = null) => {
-  if (!aiPromptText) return;
-  
-  try {
-    const state = stateParam || getYjsState();
-    const character = getCharacterData(state);
-    const entries = getEntries(state);
-    
-    // Check API availability first
-    if (!isAPIAvailable()) {
-      renderAIPrompt(aiPromptText, { type: 'api-not-available' }, regenerateBtn);
-      return;
-    }
-    
-    // Check if we have good context for generating questions
-    if (!hasGoodContext(character, entries)) {
-      renderAIPrompt(aiPromptText, { type: 'no-context' }, regenerateBtn);
-      return;
-    }
-    
-    // Show loading and generate questions
-    renderAIPrompt(aiPromptText, { type: 'loading' }, regenerateBtn);
-    const questions = await generateQuestions(character, entries);
-    
-    if (questions) {
-      renderAIPrompt(aiPromptText, { type: 'questions', questions }, regenerateBtn);
-    } else {
-      renderAIPrompt(aiPromptText, { type: 'error' }, regenerateBtn);
-    }
-    
-  } catch (error) {
-    console.error('Failed to render AI prompt:', error);
-    renderAIPrompt(aiPromptText, { type: 'error' }, regenerateBtn);
-  }
-};
-
-
-
 // Initialize the journal page when the script loads
-if (typeof document !== 'undefined') {
-  document.addEventListener('DOMContentLoaded', () => {
-    initJournalPage();
-  });
-}+document.addEventListener('DOMContentLoaded', () => {
+  initJournalPage();
+});