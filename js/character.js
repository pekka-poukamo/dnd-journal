--- conflicted
+++ resolved
@@ -220,7 +220,6 @@
 };
 
 // Generate summaries for all character fields that have content
-<<<<<<< HEAD
 const generateAllSummaries = async () => {
   try {
     const state = getYjsState();
@@ -250,41 +249,7 @@
   } catch (error) {
     console.error('Failed to generate summaries:', error);
     showNotification('Failed to generate summaries', 'error');
-=======
-const generateAllSummaries = () => {
-  const state = getYjsState();
-  const character = getCharacterData(state);
-  
-  if (!isAIEnabled()) {
-    showNotification('AI not available for summary generation', 'warning');
-    return Promise.resolve();
->>>>>>> 214e455e
-  }
-  
-  const fieldsToSummarize = ['backstory', 'notes'].filter(field => 
-    character[field] && character[field].trim().length > 0
-  );
-  
-  if (fieldsToSummarize.length === 0) {
-    showNotification('No content available to summarize', 'warning');
-    return Promise.resolve();
-  }
-  
-  showNotification('Generating summaries...', 'info');
-  
-  // Generate summaries for each field in parallel
-  const summaryPromises = fieldsToSummarize.map(field => generateSummary(field));
-  
-  return Promise.all(summaryPromises)
-    .then(summaries => {
-      showNotification('All summaries generated!', 'success');
-      return summaries;
-    })
-    .catch(error => {
-      console.error('Failed to generate summaries:', error);
-      showNotification('Failed to generate summaries', 'error');
-      throw error;
-    });
+  }
 };
 
 
