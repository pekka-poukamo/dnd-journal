# GitHub Workflows

## Test Suite (`tests.yml`)

**Purpose**: Automated test suite running on multiple Node.js versions.

**Triggers**:
- Pull requests to any branch
- Pushes to any branch  

**What it does**:
<<<<<<< HEAD
1. ✅ Runs tests on Node.js 22
2. 📊 Ensures code quality before merging
=======
1. ✅ Runs tests on Node.js 16.x, 18.x, 20.x, and 22.x
>>>>>>> 9fd215cb

**Commands used**:
- `npm ci` - Install dependencies
- `npm test` - Run test suite (Mocha + Chai)

## Coverage Report (`coverage.yml`)

**Purpose**: Generate and comment coverage reports on pull requests.

**Triggers**:
- Pull requests to `main` branch

**What it does**:
1. 📊 Generates coverage report with c8
2. 💬 Comments coverage table on PRs (changed files only)
3. 🔄 Updates comments when PR is modified

**Commands used**:
- `npm ci` - Install dependencies
- `npm run coverage` - Generate coverage with c8 (JSON output)

## Legacy Workflows

- `ci.yml` - Simple CI workflow (superseded by test.yml)

## Compliance

**ADR-0005**: Mandatory testing with coverage feedback
**ADR-0006**: No build tools (uses npm scripts only)  
**ADR-0013**: Radical simplicity (minimal, focused workflows)

## Deploy to Surge (`deploy.yml`)

**Purpose**: Automated deployment to Surge.sh on main branch updates.

**Triggers**:
- Pushes to `main` branch only

**What it does**:
1. ✅ Runs tests to ensure code quality
2. 🚀 Deploys static files to dnd-journal.surge.sh
3. 📝 Uses existing npm deploy script

**Commands used**:
- `npm ci` - Install dependencies
- `npm test` - Run test suite (ensures quality before deploy)
- `npm run deploy` - Deploy to Surge.sh

**Required Secrets**:
- `SURGE_LOGIN` - Surge.sh account email
- `SURGE_TOKEN` - Surge.sh authentication token

**Compliance**:
- **ADR-0008**: Surge.sh deployment only
- **ADR-0006**: No build tools (direct static file deployment)
- **ADR-0013**: Radical simplicity (minimal deployment workflow)

---

<<<<<<< HEAD
*These workflows ensure all code changes are tested before merging and automatically deployed to production, maintaining code quality and deployment simplicity.*
=======
*These workflows ensure all code changes are tested and coverage is visible, maintaining code quality without complexity.*
>>>>>>> 9fd215cb
<|MERGE_RESOLUTION|>--- conflicted
+++ resolved
@@ -9,12 +9,7 @@
 - Pushes to any branch  
 
 **What it does**:
-<<<<<<< HEAD
-1. ✅ Runs tests on Node.js 22
-2. 📊 Ensures code quality before merging
-=======
 1. ✅ Runs tests on Node.js 16.x, 18.x, 20.x, and 22.x
->>>>>>> 9fd215cb
 
 **Commands used**:
 - `npm ci` - Install dependencies
@@ -35,16 +30,6 @@
 **Commands used**:
 - `npm ci` - Install dependencies
 - `npm run coverage` - Generate coverage with c8 (JSON output)
-
-## Legacy Workflows
-
-- `ci.yml` - Simple CI workflow (superseded by test.yml)
-
-## Compliance
-
-**ADR-0005**: Mandatory testing with coverage feedback
-**ADR-0006**: No build tools (uses npm scripts only)  
-**ADR-0013**: Radical simplicity (minimal, focused workflows)
 
 ## Deploy to Surge (`deploy.yml`)
 
@@ -72,10 +57,16 @@
 - **ADR-0006**: No build tools (direct static file deployment)
 - **ADR-0013**: Radical simplicity (minimal deployment workflow)
 
+## Legacy Workflows
+
+- `ci.yml` - Simple CI workflow (superseded by tests.yml)
+
+## Compliance
+
+**ADR-0005**: Mandatory testing with coverage feedback
+**ADR-0006**: No build tools (uses npm scripts only)  
+**ADR-0013**: Radical simplicity (minimal, focused workflows)
+
 ---
 
-<<<<<<< HEAD
-*These workflows ensure all code changes are tested before merging and automatically deployed to production, maintaining code quality and deployment simplicity.*
-=======
-*These workflows ensure all code changes are tested and coverage is visible, maintaining code quality without complexity.*
->>>>>>> 9fd215cb
+*These workflows ensure all code changes are tested with coverage feedback and automatically deployed to production, maintaining code quality and deployment simplicity.*